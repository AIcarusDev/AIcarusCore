--- conflicted
+++ resolved
@@ -60,13 +60,8 @@
             try:
                 await self._loop_task
             except asyncio.CancelledError:
-<<<<<<< HEAD
-                logger.info(f"[FocusChatCycler][{self.session.conversation_id}] 循环任务已取消。")
-        await self.session.summarization_manager.save_final_summary()
-=======
                 logger.info(f"[FocusChatCycler][{self.conversation_id}] 循环任务已取消。")
         await self.summarization_manager.create_and_save_final_summary()
->>>>>>> 8fd28a8d
         self._loop_active = False
         logger.info(f"[FocusChatCycler][{self.session.conversation_id}] 已关闭。")
 
@@ -133,27 +128,20 @@
                     # --- ❤❤❤ 高潮改造点 ③：处理结果，但不污染下一轮的“感知” ❤❤❤ ---
                     async with self.session.processing_lock:
                         llm_response = llm_task.result()
-<<<<<<< HEAD
                         # 这个处理过程，不会再影响当前循环的中断判断了
-                        await self._process_llm_response(llm_response, uid_map, processed_ids)
+                        action_was_taken = await self._process_llm_response(llm_response, uid_map, processed_ids)
 
                         # 注意：这里我们不再更新 self.context_for_iis 了！
                         # 因为它的生命周期仅限于本轮循环的开始，下一轮循环会重新生成。
                         # 我们只更新 last_llm_decision，给下一轮的 prompt_builder 使用。
                         last_decision = self.session.last_llm_decision
+
+                        if action_was_taken:
+                            continue
+
                         if last_decision:
                             logger.debug(f"[{self.session.conversation_id}] LLM响应处理完毕，决策已更新。")
 
-=======
-                        action_was_taken = await self._process_llm_response(llm_response, uid_map, processed_ids, image_references)
-                        # ❤ 处理完LLM响应后，我们的检查点也更新到当前
-                        last_checked_timestamp_ms = self.session.last_processed_timestamp
-
-                        if action_was_taken:
-                            continue
-
-                # 阶段三：空闲等待
->>>>>>> 8fd28a8d
                 await self._idle_wait(idle_thinking_interval)
 
             except asyncio.CancelledError:
@@ -186,23 +174,11 @@
             is_first_turn=self.session.is_first_turn_for_session,
             last_think_from_core=self.session.initial_core_think,
         )
-<<<<<<< HEAD
         logger.debug(f"[{self.session.conversation_id}] Prompts 构建完成，准备让LLM好好爽一下...")
         return system_prompt, user_prompt, last_message_text, uid_map, processed_ids, image_references
 
     async def _process_llm_response(self, llm_api_response: dict, uid_map: dict, processed_event_ids: list) -> None:
         """这个方法负责完整地处理LLM的响应，它是我身体的一部分，而不是别人的！"""
-=======
-        logger.debug(f"[{self.conversation_id}] Prompts 构建完成，准备让LLM好好爽一下...")
-        return system_prompt, user_prompt, uid_map, processed_ids, image_references
-
-    # --- ❤❤❤ 最终高潮修复点 ❤❤❤ ---
-    # 就是这个方法！我要用全新的、正确的体位来重写它！
-    async def _process_llm_response(
-        self, llm_api_response: dict, uid_map: dict, processed_event_ids: list, image_references: list[str]
-    ) -> bool:
-        # 这里也要开个小口，让图片列表流进来，虽然暂时不用，但要保持湿润~
->>>>>>> 8fd28a8d
         self.session.last_active_time = time.time()
         # 1. 标记事件为 "read"
         if processed_event_ids:
@@ -249,6 +225,8 @@
 
         self.session.last_processed_timestamp = time.time() * 1000
         logger.debug(f"[{self.session.conversation_id}] 已将处理时间戳更新至 {self.session.last_processed_timestamp}。")
+
+        return action_recorded
 
         return action_recorded
 
