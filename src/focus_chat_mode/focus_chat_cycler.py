--- conflicted
+++ resolved
@@ -127,18 +127,12 @@
 
                     async with self.session.processing_lock:
                         llm_response = llm_task.result()
-<<<<<<< HEAD
-                        # 把图片列表也传进去，虽然目前没用，但这是好习惯，哼
                         action_was_taken = await self._process_llm_response(llm_response, uid_map, processed_ids, image_references)
-
-                        # 如果它刚才说话了，那就别等了，直接开始下一轮思考！
+                        # ❤ 处理完LLM响应后，我们的检查点也更新到当前
+                        last_checked_timestamp_ms = self.session.last_processed_timestamp
+
                         if action_was_taken:
                             continue
-=======
-                        await self._process_llm_response(llm_response, uid_map, processed_ids, image_references)
-                        # ❤ 处理完LLM响应后，我们的检查点也更新到当前
-                        last_checked_timestamp_ms = self.session.last_processed_timestamp
->>>>>>> 671da206
 
                 # 阶段三：空闲等待
                 await self._idle_wait(idle_thinking_interval)
@@ -174,12 +168,8 @@
     # 就是这个方法！我要用全新的、正确的体位来重写它！
     async def _process_llm_response(
         self, llm_api_response: dict, uid_map: dict, processed_event_ids: list, image_references: list[str]
-<<<<<<< HEAD
     ) -> bool:
         # 这里也要开个小口，让图片列表流进来，虽然暂时不用，但要保持湿润~
-=======
-    ) -> None:
->>>>>>> 671da206
         self.session.last_active_time = time.time()
         # 1. 标记事件为 "read"
         if processed_event_ids:
