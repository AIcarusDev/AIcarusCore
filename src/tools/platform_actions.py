--- conflicted
+++ resolved
@@ -105,28 +105,6 @@
     except Exception as e:
         error_msg = f"发送消息时发生错误: {e}"
         logger.error(error_msg, exc_info=True)
-<<<<<<< HEAD
-        return {"status": "failure", "reason": error_msg}
-=======
+
         return {"status": "failure", "reason": error_msg}
 
-
-async def get_bot_profile(
-    action_handler: ActionHandler,
-    adapter_id: str,
-    group_id: str | None = None,
-) -> dict[str, Any] | None:
-    """
-    获取指定适配器上机器人的详细信息。
-
-    Args:
-        action_handler: ActionHandler 的实例。
-        adapter_id: 目标适配器的ID。
-        group_id: (可选) 如果要获取在特定群聊中的信息，提供群组ID。
-
-    Returns:
-        一个包含机器人信息的字典，如果成功。
-        如果失败或超时，则返回 None。
-    """
-    return None
->>>>>>> ceeb891e
